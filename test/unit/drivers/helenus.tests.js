'use strict';

var sinon = require('sinon')
  , chai = require('chai')
  , util = require('util')
  , assert = chai.assert
  , expect = chai.expect
  , FakeResolver = require('../../stubs/fake-resolver')
  , _ = require('lodash')
  , path = require('path');
chai.use(require('sinon-chai'));

var helenus = require('helenus');
var Driver = require('../../../lib/drivers/helenus');

describe('lib/drivers/helenus.js', function () {

  function getDefaultLogger() {
    return {
      debug: sinon.stub(),
      info: sinon.stub(),
      warn: sinon.stub(),
      error: sinon.stub(),
      critical: sinon.stub()
    };
  }

  function getDefaultConfig() {
    return {
      hosts: ['123.456.789.012:9160'],
      keyspace: 'myKeySpace',
      timeout: 12345
    };
  }

  function getDefaultInstance() {
    var instance = Driver({
      config: getDefaultConfig(),
      logger: getDefaultLogger()
    });
    return instance;
  }

  describe('interface', function () {

    var instance = getDefaultInstance();

    function validateFunctionExists(name, argCount) {
      // arrange
      // act
      // assert
      assert.strictEqual(typeof instance[name], 'function');
      assert.strictEqual(instance[name].length, argCount, name + ' takes ' + argCount + ' arguments');
    }

    it('is a constructor function', function () {
      assert.strictEqual(typeof Driver, 'function', 'exports a constructor function');
    });
    it('instance provides a cql function', function () {
      validateFunctionExists('cql', 4);
    });
    it('instance provides a namedQuery function', function () {
      validateFunctionExists('namedQuery', 4);
    });
    it('instance provides consistencyLevel object', function () {
      assert.isDefined(instance.consistencyLevel);
    });
    it('instance provides a select function', function () {
      validateFunctionExists('select', 4);
    });
    it('instance provides a insert function', function () {
      validateFunctionExists('insert', 4);
    });
    it('instance provides a update function', function () {
      validateFunctionExists('update', 4);
    });
    it('instance provides a delete function', function () {
      validateFunctionExists('delete', 4);
    });
    it('instance provides a close function', function () {
      validateFunctionExists('close', 1);
    });
  });

  describe('HelenusDriver#constructor', function () {
    it('should throw exception if context is missing', function () {
      // arrange
      // act
      expect(function () {
        var instance = new Driver();
      })
        // assert
        .to.throw(Error, /missing context /i);
    });

    it('should throw exception if config is missing from context', function () {
      // arrange
      // act
      expect(function () {
        var instance = new Driver({ });
      })
        // assert
        .to.throw(Error, /missing context.config /i);
    });
    it('sets default pool configuration', function () {
      // arrange
      var config = _.extend({ }, getDefaultConfig());
      var cqlVersion = '3.0.0';
      var consistencyLevel = helenus.ConsistencyLevel.ONE;

      // act
      var instance = new Driver({ config: config });

      // assert
      assert.deepEqual(instance.poolConfig.hosts, config.hosts, 'hosts should be passed through');
      assert.strictEqual(instance.poolConfig.keyspace, config.keyspace, 'keyspace should be passed through');
      assert.strictEqual(instance.poolConfig.timeout, config.timeout, 'timeout should be passed through');
      assert.strictEqual(instance.poolConfig.cqlVersion, cqlVersion, 'cqlVersion should default to 3.0.0');
      assert.strictEqual(instance.poolConfig.consistencyLevel, consistencyLevel, 'consistencyLevel should default to ONE');
    });

    it('should override default pool config with additional store options', function () {
      // arrange
      var config = _.extend({}, getDefaultConfig());
      var cqlVersion = '2.0.0';
      var consistencyLevel = helenus.ConsistencyLevel.ANY;
      config.cqlVersion = cqlVersion;
      config.consistencyLevel = consistencyLevel;

      // act
      var instance = new Driver({ config: config });

      // assert
      assert.deepEqual(instance.poolConfig.hosts, config.hosts, 'hosts should be passed through');
      assert.strictEqual(instance.poolConfig.keyspace, config.keyspace, 'keyspace should be passed through');
      assert.strictEqual(instance.poolConfig.timeout, config.timeout, 'timeout should be passed through');
      assert.strictEqual(instance.poolConfig.cqlVersion, cqlVersion, 'cqlVersion should be overridden');
      assert.strictEqual(instance.poolConfig.consistencyLevel, consistencyLevel, 'consistencyLevel should be overridden');
    });
  });

  function getPoolStub(config, isReady, err, data) {
    var pool = {
      storeConfig: _.extend({ consistencyLevel: 1, cqlVersion: '3.0.0'}, config),
      isReady: isReady,
      cql: sinon.stub().yields(err, data),
      monitorConnections: sinon.stub(),
      close: sinon.spy(function (callback) {
        if (callback) {
          process.nextTick(function () {
            callback(null, null);
          });
        }
      }),
      once: sinon.spy(function (event, callback) {
        if (callback) {
          process.nextTick(function () {
            callback(null, null);
          });
        }
      })
    };
    return pool;
  }

  describe('HelenusDriver#connect()', function () {

    var instance;

    beforeEach(function () {
      instance = getDefaultInstance();
    });

    afterEach(function () {
      if (helenus.ConnectionPool.restore) {
        helenus.ConnectionPool.restore();
      }
    });

    it('returns the connection pool on successful connection', function (done) {
      // arrange
      var pool = getPoolStub(instance.config, true, null, {});
      pool.on = sinon.stub();
      pool.connect = sinon.stub().yieldsAsync(null, {});
      sinon.stub(helenus, 'ConnectionPool').returns(pool);

      // act
      instance.connect(function (err, newPool) {
        // assert
        assert.notOk(err, 'error should not be passed');
        assert.equal(newPool, pool, 'pool should be passed');
        assert.strictEqual(pool.isReady, true, 'pool should be ready');

        done();
      });
    });

    it('returns error if pool fails to connect', function (done) {
      // arrange
      var pool = getPoolStub(instance.config, true, null, {});
      var error = new Error('connection failed');
      pool.on = sinon.stub();
      pool.connect = sinon.stub().yieldsAsync(error);
      sinon.stub(helenus, 'ConnectionPool').returns(pool);

      // act
      instance.connect(function (err, pool) {
        // assert
        assert.notOk(pool, 'pool should not be populated');
        assert.equal(err, error, 'error should be populated');

        done();
      });
    });

  });

  describe('HelenusDriver#connect()', function () {

    var instance;

    beforeEach(function () {
      instance = getDefaultInstance();
    });

    afterEach(function () {
      if (helenus.ConnectionPool.restore) {
        helenus.ConnectionPool.restore();
      }
    });

    it('returns the connection pool on successful connection if "waitForConnect" is true', function (done) {
      // arrange
      var pool = getPoolStub(instance.config, true, null, {});
      pool.on = sinon.stub();
      pool.connect = sinon.stub().yieldsAsync(null, {});
      sinon.stub(helenus, 'ConnectionPool').returns(pool);

      // act
      instance.createConnectionPool({}, true, function (err, newPool) {
        // assert
        assert.notOk(err, 'error should not be passed');
        assert.equal(newPool, pool, 'pool should be passed');
        assert.strictEqual(pool.isReady, true, 'pool should be ready');

        done();
      });
    });

    it('returns the connection pool immediately "waitForConnect" is false', function (done) {
      // arrange
      var pool = getPoolStub(instance.config, true, null, {});
      pool.on = sinon.stub();
      pool.connect = sinon.stub().yieldsAsync(null, {});
      sinon.stub(helenus, 'ConnectionPool').returns(pool);

      // act
      instance.createConnectionPool({}, false, function (err, newPool) {
        // assert
        assert.notOk(err, 'error should not be passed');
        assert.equal(newPool, pool, 'pool should be passed');
        assert.strictEqual(pool.isReady, false, 'pool should NOT be ready');

        done();
      });
    });

  });

  describe('HelenusDriver#close()', function () {

    var instance = getDefaultInstance();

    it('closes the connection pool if it exists', function (done) {
      // arrange
      var pool = getPoolStub(instance.config, true, null, {});
      instance.pools = { default: pool };

      // act
      instance.close(function () {
        // assert
        assert.strictEqual(pool.isClosed, true, 'pool should be set to closed');
        assert.ok(pool.close.called, 'pool close should be called');

        done();
      });
    });

    it('just calls callback if pool does not yet exist', function (done) {
      // arrange
      instance.pools = {};

      // act
      instance.close(function () {
        // assert

        done();
      });
    });

  });

  describe('HelenusDriver#cql()', function () {

    var instance = null,
      fakeResolver = null;

    beforeEach(function () {
      fakeResolver = new FakeResolver();
      instance = getDefaultInstance();
    });

    afterEach(function () {
      if (helenus.ConnectionPool.restore) {
        helenus.ConnectionPool.restore();
      }
    });

    it('creates a new connection pool if one does not exist', function (done) {
      // arrange
      var cql = 'MyCqlStatement';
      var params = ['param1', 'param2', 'param3'];
      var consistency = helenus.ConsistencyLevel.ONE;
      var pool = getPoolStub(instance.config, true, null, {});
      pool.on = sinon.stub();
      pool.connect = sinon.stub().yieldsAsync(null, {});
      sinon.stub(helenus, 'ConnectionPool').returns(pool);
      instance.pools = {};

      // act
      instance.cql(cql, params, { consistency: consistency }, function () {
        // assert
        assert.equal(instance.pools.default, pool, 'pool should be cached');
        assert.strictEqual(pool.waiters.length, 0, 'waiters should be executed after connection completes');
        assert.strictEqual(pool.cql.called, true, 'cql statements should execute after connection completes');

        done();
      });

      // before callback asserts
      assert.strictEqual(pool.cql.called, false, 'cql statements should wait to execute until after connection completes');
    });

    it('creates a new connection pool if config no longer matches', function (done) {
      // arrange
      var cql = 'MyCqlStatement';
      var params = ['param1', 'param2', 'param3'];
      var consistency = helenus.ConsistencyLevel.ONE;
      var pool = getPoolStub({ different: 'config', keyspace: instance.config.keyspace }, true, null, {});
      pool.on = sinon.stub();
      pool.connect = sinon.stub().yieldsAsync(null, {});
      sinon.stub(helenus, 'ConnectionPool').returns(pool);
      var existingPool = getPoolStub({ keyspace: instance.config.keyspace }, true, null, {});
      instance.pools = { default: existingPool };

      // act
      instance.cql(cql, params, { consistency: consistency }, function () {
        // assert
        assert.notEqual(instance.pools.default, existingPool, 'existing pool should be replaced');
        assert.equal(instance.pools.default, pool, 'pool should be cached');
        assert.strictEqual(pool.waiters.length, 0, 'waiters should be executed after connection completes');
        assert.strictEqual(pool.cql.called, true, 'cql statements should execute after connection completes');

        done();
      });

      // before callback asserts
      assert.strictEqual(pool.cql.called, false, 'cql statements should wait to execute until after connection completes');
    });

    it('creates a new connection pool if pool is closed', function (done) {
      // arrange
      var cql = 'MyCqlStatement';
      var params = ['param1', 'param2', 'param3'];
      var consistency = helenus.ConsistencyLevel.ONE;
      var pool = getPoolStub(instance.config, true, null, {});
      pool.on = sinon.stub();
      pool.connect = sinon.stub().yieldsAsync(null, {});
      sinon.stub(helenus, 'ConnectionPool').returns(pool);
      var existingPool = getPoolStub(instance.config, true, null, {});
      existingPool.isClosed = true;
      instance.pools = { default: existingPool };

      // act
      instance.cql(cql, params, { consistency: consistency }, function () {
        // assert
        assert.notOk(existingPool.cql.called, 'existing pool should not be called');
        assert.ok(pool.cql.called, 'new pool should be called');

        done();
      });

      assert.strictEqual(pool.cql.called, false, 'cql statements should wait to execute until after connection completes');
    });

    it('adds a new connection pool if keyspace is different', function (done) {
      // arrange
      var cql = 'MyCqlStatement';
      var params = ['param1', 'param2', 'param3'];
      var consistency = helenus.ConsistencyLevel.ONE;
      var pool = getPoolStub(_.extend(_.extend({}, instance.config), { keyspace: 'myNewKeyspace' }), true, null, {});
      pool.on = sinon.stub();
      pool.connect = sinon.stub().yieldsAsync(null, {});
      sinon.stub(helenus, 'ConnectionPool').returns(pool);

      var existingPool = getPoolStub(_.extend({}, instance.config), true, null, {});
      instance.pools = { default: existingPool };

      // act
      instance.cql(cql, params, { consistency: consistency, keyspace: 'myNewKeyspace' }, function () {
        // assert
        assert.notOk(existingPool.cql.called, 'existing pool should not be called');
        assert.ok(pool.cql.called, 'new pool should be called');

        done();
      });
    });

    it('uses default connection pool if supplied keyspace matches default', function (done) {
      // arrange
      var cql = 'MyCqlStatement';
      var params = ['param1', 'param2', 'param3'];
      var consistency = helenus.ConsistencyLevel.ONE;
      var pool = getPoolStub(_.extend(_.extend({}, instance.config), { keyspace: instance.config.keyspace }), true, null, {});
      pool.on = sinon.stub();
      pool.connect = sinon.stub().yieldsAsync(null, {});
      sinon.stub(helenus, 'ConnectionPool').returns(pool);

      var existingPool = getPoolStub(_.extend({}, instance.config), true, null, {});
      instance.pools = { default: existingPool };

      // act
      instance.cql(cql, params, { consistency: consistency, keyspace: instance.config.keyspace }, function () {
        // assert
        assert.notOk(pool.cql.called, 'new pool should not be called');
        assert.ok(existingPool.cql.called, 'existing pool should be called');

        done();
      });
    });

    it('sets up a global error handler for the connection pool', function (done) {
      // setup arrange
      var consistency = helenus.ConsistencyLevel.ONE;
      var pool = getPoolStub(instance.config, true, null, {});
      var errorCb = null;
      pool.on = sinon.stub();
      pool.connect = sinon.stub().yieldsAsync(null, {});
      sinon.stub(helenus, 'ConnectionPool').returns(pool);
      instance.pools = {};

      // setup act
      instance.cql('cql', [], { consistency: consistency }, function () {
        var ctorCall = helenus.ConnectionPool.getCall(0);

        // setup assert
        assert.ok(pool.on.calledWith('error', sinon.match.func), 'error handler should be wired up');

        // handler arrange
        var errorCb = pool.on.getCall(0).args[1];
        var error = new Error('the connection blew up');
        instance.logger = getDefaultLogger();

        // handler act
        errorCb(error);

        // handler assert
        assert.ok(instance.logger.error.calledOnce);

        done();
      });
    });

    it('sets up an error handler for pool.connect', function (done) {
      // arrange
      var consistency = helenus.ConsistencyLevel.ONE;
      var pool = getPoolStub(instance.config, true, null, {});
      var errorCb = null;
      pool.on = sinon.stub();
      pool.connect = sinon.stub().yieldsAsync(new Error('Connection pool failed to connect'));
      sinon.stub(helenus, 'ConnectionPool').returns(pool);
      instance.pools = {};
      instance.logger = getDefaultLogger();

      // act
      instance.cql('cql', [], { consistency: consistency }, function (err, result) {
        var ctorCall = helenus.ConnectionPool.getCall(0);

        // assert
        assert.instanceOf(err, Error);
        assert.isUndefined(result);
        assert.ok(instance.logger.error.calledOnce, 'error log is called once');

        done();
      });
    });

    it('executes queued queries when connection completes', function (done) {
      // arrange
      var cql = 'MyCqlStatement';
      var params = ['param1', 'param2', 'param3'];
      var consistency = helenus.ConsistencyLevel.ONE;
      var pool = getPoolStub(instance.config, true, null, {});
      pool.on = sinon.stub();
      pool.connect = sinon.stub().yieldsAsync(null, 'myKeySpace');
      sinon.stub(helenus, 'ConnectionPool').returns(pool);
      instance.pools = {};

      // act
      instance.cql(cql, params, { consistency: consistency }, function () {
        var ctorCall = helenus.ConnectionPool.getCall(0);

        // assert
        assert.strictEqual(pool.isReady, true, 'pool should be set to true after connection completes');
        assert.strictEqual(pool.cql.called, true, 'cql statements should execute after connection completes');

        done();
      });
    });

    it('allows callback to be optional to support fire-and-forget scenarios', function (done) {
      // arrange
      var cql = 'MyCqlStatement';
      var params = ['param1', 'param2', 'param3'];
      var consistency = helenus.ConsistencyLevel.ONE;
      var pool = getPoolStub(instance.config, true, null, []);
      instance.pools = { default: pool };

      pool.cql = sinon.spy(function (cql, data, cb) {
        var call = pool.cql.getCall(0);

        // assert
        assert.strictEqual(call.args[0], cql, 'cql should be passed through');
        assert.deepEqual(call.args[1], params, 'params should be passed through');

        cb(null, []);
        done();
      });

      // act
      instance.cql(cql, params);
    });


    it('uses default consistency of ONE if no options are passed', function (done) {
      // arrange
      var cql = 'MyCqlStatement';
      var params = ['param1', 'param2', 'param3'];
      var consistency = helenus.ConsistencyLevel.ONE;
      var pool = getPoolStub(instance.config, true, null, []);
      pool.on = sinon.stub();
      pool.connect = sinon.stub().yieldsAsync(null, 'myKeySpace');
      sinon.stub(helenus, 'ConnectionPool').returns(pool);
      instance.pools = {};

      // act
      instance.cql(cql, params, function (error, returnData) {
        var ctorCall = helenus.ConnectionPool.getCall(0);

        // assert
        assert.strictEqual(ctorCall.args[0].consistencyLevel, consistency, 'consistency should be ONE');

        done();
      });
    });

    it('executes CQL and returns the data', function (done) {
      // arrange
      var cql = 'MyCqlStatement';
      var params = ['param1', 'param2', 'param3', new Buffer('param4')];
      var consistency = helenus.ConsistencyLevel.ONE;
      var err = null;
      var data = { field1: 'value1' };
      var pool = getPoolStub(instance.config, true, err, data);
      instance.pools = { default: pool };

      // act
      instance.cql(cql, params, { consistency: consistency }, function (error, returnData) {
        var call = pool.cql.getCall(0);

        // assert
        assert.strictEqual(call.args[0], cql, 'cql should be passed through');
        assert.deepEqual(call.args[1], params, 'params should be passed through');
        assert.isNull(error, 'error should be null');
        assert.equal(returnData, data, 'data should match cql output');

        done();
      });
    });

    it('converts parameters with a UUID hint to a UUID object', function (done) {
      // arrange
      var cql = 'INSERT INTO table (key) VALUES (?)';
      var origUUID = '8bf58bc0-5d52-4066-b521-83e93fc7a2c5';
      var params = [
        { value: origUUID, hint: instance.dataType.uuid }
      ];
      var consistency = helenus.ConsistencyLevel.ONE;
      var err = null;
      var data = { field1: 'value1' };
      var pool = getPoolStub(instance.config, true, err, data);
      instance.pools = { default: pool };

      // act
      instance.cql(cql, params, { consistency: consistency }, function (error, returnData) {
        var call = pool.cql.getCall(0);
        var passedParams = call.args[1];

        // assert
        assert.instanceOf(passedParams[0], helenus.UUID);

        done();
      });
    });

    it('normalizes/deserializes the data in the resulting array', function (done) {
      // arrange
      var cql = 'MyCqlStatement';
      var params = ['param1', 'param2', 'param3'];
      var consistency = helenus.ConsistencyLevel.ONE;
      var err = null;
      var data = [
        {
          _map: { field1: true, field2: true, field3: true, field4: true, field5: true, field6: true, field7: true},
          get: sinon.stub()
        }
      ];
<<<<<<< HEAD
      data[0].get.withArgs('field1').returns({ value: 'value1' });
      data[0].get.withArgs('field2').returns({ value: 2 });
      data[0].get.withArgs('field3').returns({ value: '{ "subField1": "blah" }' });
      data[0].get.withArgs('field4').returns({ value: '[ 4, 3, 2, 1]' });
      data[0].get.withArgs('field5').returns({ value: '{ some invalid json }' });
      data[0].get.withArgs('field6').returns({ value: '{ "jsonThat": "iDontWantToParse" }' });
=======
      data[0].get.withArgs("field1").returns({ value: "value1" });
      data[0].get.withArgs("field2").returns({ value: 2 });
      data[0].get.withArgs("field3").returns({ value: "{ \"subField1\": \"blah\" }" });
      data[0].get.withArgs("field4").returns({ value: "[ 4, 3, 2, 1]" });
      data[0].get.withArgs("field5").returns({ value: "{ some invalid json }" });
      data[0].get.withArgs("field6").returns({ value: false });
      data[0].get.withArgs("field7").returns({ value: "{ \"jsonThat\": \"iDontWantToParse\" }" });
>>>>>>> cc450a7e

      var pool = getPoolStub(instance.config, true, err, data);
      instance.pools = { default: pool };

      // act
      instance.cql(cql, params, {
        consistency: consistency,
        resultHint: {
          field1: instance.dataType.auto,
          field2: instance.dataType.auto,
          field3: instance.dataType.objectAscii,
          field4: instance.dataType.objectText,
          field5: instance.dataType.objectAscii,
          field6: instance.dataType.auto
          //field7 intentionally omitted
        }
      }, function (error, returnData) {
        var call = pool.cql.getCall(0);

        // assert
<<<<<<< HEAD
        assert.strictEqual(call.args[0], cql, 'cql should be passed through');
        assert.deepEqual(call.args[1], params, 'params should be passed through');
        assert.isNull(error, 'error should be null');
        assert.strictEqual(returnData[0].field1, 'value1', 'first field should be a string');
        assert.strictEqual(returnData[0].field2, 2, 'second field should be a number');
        assert.deepEqual(returnData[0].field3, { subField1: 'blah' }, 'third field should be an object');
        assert.deepEqual(returnData[0].field4, [ 4, 3, 2, 1], 'fourth field should be an array');
        assert.deepEqual(returnData[0].field5, '{ some invalid json }', 'fifth field should be a string');
        assert.deepEqual(returnData[0].field6, '{ "jsonThat": "iDontWantToParse" }', 'sixth field should be a string');
=======
        assert.strictEqual(call.args[0], cql, "cql should be passed through");
        assert.deepEqual(call.args[1], params, "params should be passed through");
        assert.isNull(error, "error should be null");
        assert.strictEqual(returnData[0].field1, "value1", "first field should be a string");
        assert.strictEqual(returnData[0].field2, 2, "second field should be a number");
        assert.deepEqual(returnData[0].field3, { subField1: 'blah' }, "third field should be an object");
        assert.deepEqual(returnData[0].field4, [ 4, 3, 2, 1], "fourth field should be an array");
        assert.deepEqual(returnData[0].field5, "{ some invalid json }", "fifth field should be a string");
        assert.strictEqual(returnData[0].field6, false, "sixth field should be false");
        assert.deepEqual(returnData[0].field7, "{ \"jsonThat\": \"iDontWantToParse\" }", "seventh field should be a string");
>>>>>>> cc450a7e

        done();
      });
    });

    it('normalizes/deserializes the data in the resulting array by detecting JSON strings', function (done) {
      // arrange
      var cql = 'MyCqlStatement';
      var params = ['param1', 'param2', 'param3'];
      var consistency = helenus.ConsistencyLevel.ONE;
      var err = null;
      var data = [
        {
          _map: { field1: true, field2: true, field3: true, field4: true, field5: true },
          get: sinon.stub()
        }
      ];
      data[0].get.withArgs('field1').returns({ value: 'value1' });
      data[0].get.withArgs('field2').returns({ value: 2 });
      data[0].get.withArgs('field3').returns({ value: '{ "subField1": "blah" }' });
      data[0].get.withArgs('field4').returns({ value: '[ 4, 3, 2, 1]' });
      data[0].get.withArgs('field5').returns({ value: '{ some invalid json }' });

      var pool = getPoolStub(instance.config, true, err, data);
      instance.pools = { default: pool };

      // act
      instance.cql(cql, params, {
        consistency: consistency,
        deserializeJsonStrings: true,
        resultTransformers: []
      }, function (error, returnData) {
        var call = pool.cql.getCall(0);

        // assert
        assert.strictEqual(call.args[0], cql, 'cql should be passed through');
        assert.deepEqual(call.args[1], params, 'params should be passed through');
        assert.isNull(error, 'error should be null');
        assert.strictEqual(returnData[0].field1, 'value1', 'first field should be a string');
        assert.strictEqual(returnData[0].field2, 2, 'second field should be a number');
        assert.deepEqual(returnData[0].field3, { subField1: 'blah' }, 'third field should be an object');
        assert.deepEqual(returnData[0].field4, [ 4, 3, 2, 1], 'fourth field should be an array');
        assert.deepEqual(returnData[0].field5, '{ some invalid json }', 'fifth field should be a string');

        done();
      });

    });


    it('runs result transformers on the returned data in order', function (done) {
      // arrange
      instance.execCql = sinon.stub();
      instance.execCql.yields(null, [0, 1, 2, 3]);

      var firstTransform = function(x){return x + 1;};
      var secondTransform = function(x){return x * x;};

      // act
      instance.cql('some query', null, {
        suppressDebugLog: true,
        deserializeJsonStrings: true,
        resultTransformers:[firstTransform, secondTransform]
      }, function (error, returnData) {

        // assert
        assert.isNull(error, 'error should be null');
        assert.strictEqual(returnData[0], 1);
        assert.strictEqual(returnData[1], 4);
        assert.deepEqual(returnData[2], 9);
        assert.deepEqual(returnData[3], 16 );

        done();
      });

    });

    function testErrorRetry(errorName, errorCode, numRetries, shouldRetry) {
      it((shouldRetry ? 'adds' : 'does not add') + ' error retry if error is "' + errorName + '", code "' + errorCode + '", and retries ' + numRetries, function (done) {
        // arrange
        var cql = 'MyCqlStatement';
        var params = ['param1', 'param2', 'param3'];
        var consistency = helenus.ConsistencyLevel.ONE;
        var pool = getPoolStub(instance.config, true, null, {});
        var data = [];
        var callCount = 0;
        pool.cql = sinon.spy(function (c, d, cb) {
          callCount++;
          if (callCount === 1) {
            var e = new Error('some connection error');
            e.name = errorName;
            e.code = errorCode;
            cb(e);
          }
          else {
            cb(null, data);
          }
        });
        instance.pools = { default: pool };
        instance.config.numRetries = numRetries;
        instance.config.retryDelay = 1;

        // act
        instance.cql(cql, params, { consistency: consistency }, function (error, returnData) {
          // assert
          if (shouldRetry) {
            var call1 = pool.cql.getCall(0);
            var call2 = pool.cql.getCall(1);
            assert.strictEqual(pool.cql.callCount, 2, 'cql should be called twice');
            assert.notEqual(call1.args[1], call2.args[1], 'parameters should be cloned');
            assert.deepEqual(call1.args[1], call2.args[1], 'parameters should be cloned');
            assert.deepEqual(returnData, data, 'data should match cql output');
          }
          else {
            assert.strictEqual(pool.cql.callCount, 1, 'cql should be called once');
          }

          done();
        });
      });
    }

    testErrorRetry('HelenusPoolError', null, 0, false);
    testErrorRetry('HelenusPoolError', null, 1, true);
    testErrorRetry('HelenusInvalidNameError', null, 1, false);
    testErrorRetry('HelenusInvalidRequestException', null, 1, false);
    testErrorRetry('Error', 'ECONNRESET', 1, true);
    testErrorRetry('Error', 'ECONNREFUSED', 1, true);
    testErrorRetry('Error', 'ENOTFOUND', 1, true);

    it('does not add error retry at consistency QUORUM when original consistency is ALL and enableConsistencyFailover is false', function (done) {
      // arrange
      var cql = 'MyCqlStatement';
      var params = ['param1', 'param2', 'param3'];
      var consistency = helenus.ConsistencyLevel.ALL;
      var pool = getPoolStub(instance.config, true, null, {});
      var data = [];
      var callCount = 0;
      pool.cql = sinon.spy(function (c, d, cb) {
        callCount++;
        if (callCount === 1) {
          cb(new Error('throws error on ALL'));
        }
        else {
          cb(null, data);
        }
      });
      instance.pools = { default: pool };
      instance.config.retryDelay = 1;
      instance.config.enableConsistencyFailover = false;

      // act
      instance.cql(cql, params, { consistency: consistency }, function (error, returnData) {
        // assert
        assert.strictEqual(pool.cql.callCount, 1, 'cql should be called once');
        assert.ok(error);
        assert.notOk(returnData);

        done();
      });
    });

    it('adds error retry at consistency QUORUM when original consistency is ALL', function (done) {
      // arrange
      var cql = 'MyCqlStatement';
      var params = ['param1', 'param2', 'param3'];
      var consistency = helenus.ConsistencyLevel.ALL;
      var pool = getPoolStub(instance.config, true, null, {});
      var data = [];
      var callCount = 0;
      pool.cql = sinon.spy(function (c, d, cb) {
        callCount++;
        if (callCount === 1) {
          cb(new Error('throws error on ALL'));
        }
        else {
          cb(null, data);
        }
      });
      instance.pools = { default: pool };
      instance.config.retryDelay = 1;

      // act
      instance.cql(cql, params, { consistency: consistency }, function (error, returnData) {
        var call1 = pool.cql.getCall(0);
        var call2 = pool.cql.getCall(1);
        // assert
        assert.strictEqual(pool.cql.callCount, 2, 'cql should be called twice');
        assert.notEqual(call1.args[1], call2.args[1], 'parameters should be cloned');
        assert.deepEqual(call1.args[1], call2.args[1], 'parameters should be cloned');
        assert.deepEqual(returnData, data, 'data should match cql output');

        done();
      });
    });

    it('adds error retry at consistency LOCUM_QUORUM when original consistency is QUORUM', function (done) {
      // arrange
      var cql = 'MyCqlStatement';
      var params = ['param1', 'param2', 'param3'];
      var consistency = helenus.ConsistencyLevel.QUORUM;
      var pool = getPoolStub(instance.config, true, null, {});
      var data = [];
      var callCount = 0;
      pool.cql = sinon.spy(function (c, d, cb) {
        callCount++;
        if (callCount === 1) {
          cb(new Error('throws error on QUORUM'));
        }
        else {
          cb(null, data);
        }
      });
      instance.pools = { default: pool };
      instance.config.retryDelay = 1;

      // act
      instance.cql(cql, params, { consistency: consistency }, function (error, returnData) {
        var call1 = pool.cql.getCall(0);
        var call2 = pool.cql.getCall(1);
        // assert
        assert.strictEqual(pool.cql.callCount, 2, 'cql should be called twice');
        assert.notEqual(call1.args[1], call2.args[1], 'parameters should be cloned');
        assert.deepEqual(call1.args[1], call2.args[1], 'parameters should be cloned');
        assert.deepEqual(returnData, data, 'data should match cql output');

        done();
      });
    });


    it('captures metrics if metrics and queryName are provided', function (done) {
      // arrange
      var cql = 'MyCqlStatement';
      var queryName = 'MyQueryName';
      var params = ['param1', 'param2', 'param3'];
      var consistency = helenus.ConsistencyLevel.ONE;
      var err = null;
      var data = { field1: 'value1' };
      var pool = getPoolStub(instance.config, true, err, data);
      instance.pools = { default: pool };
      instance.metrics = {
        measurement: sinon.stub()
      };

      // act
      instance.cql(cql, params, { consistency: consistency, queryName: queryName }, function (error, returnData) {
        var call = instance.metrics.measurement.getCall(0);

        // assert
        assert.ok(instance.metrics.measurement.calledOnce, 'measurement called once');
        assert.strictEqual(call.args[0], 'query.' + queryName, 'measurement called with appropriate query name');

        done();
      });
    });

    describe('with connection resolver', function () {

      var logger = null;

      function getResolverInstance(context) {
        logger = getDefaultLogger();
        var instance = new Driver(_.extend({ config: getDefaultConfig(), logger: logger }, context));
        return instance;
      }

      beforeEach(function () {
        instance = null;
        fakeResolver.resolveConnection = sinon.stub().yieldsAsync(null, {});
      });


      it('uses supplied connection resolver to override base config', function (done) {
        // arrange
        var cql = 'MyCqlStatement';
        var params = ['param1', 'param2', 'param3'];
        var consistency = helenus.ConsistencyLevel.ONE;
        instance = getResolverInstance({ connectionResolver: fakeResolver });
        var fakeConnectionInfo = {
          username: 'myResolvedUsername',
          password: 'myResolvedPassword',
          hosts: ['123.456.789.012:1234']
        };
        fakeResolver.resolveConnection = sinon.stub().yieldsAsync(null, fakeConnectionInfo);
        var pool = getPoolStub(instance.config, true, null, {});
        pool.on = sinon.stub();
        pool.connect = sinon.stub().yieldsAsync(null, {});
        sinon.stub(helenus, 'ConnectionPool').returns(pool);
        instance.pools = {};

        // act
        instance.cql(cql, params, { consistency: consistency }, function () {
          // assert
          assert.strictEqual(pool.storeConfig.username, fakeConnectionInfo.username);
          assert.strictEqual(pool.storeConfig.password, fakeConnectionInfo.password);
          assert.deepEqual(pool.storeConfig.hosts, fakeConnectionInfo.hosts, 'hosts successfully updated');

          done();
        });
      });

      it('uses resolved connection resolver from path to override base config', function (done) {
        // arrange
        var cql = 'MyCqlStatement';
        var params = ['param1', 'param2', 'param3'];
        var consistency = helenus.ConsistencyLevel.ONE;
        instance = getResolverInstance({ config: { connectionResolverPath: '../../test/stubs/fake-resolver' } });
        var fakeConnectionInfo = {
          username: 'myResolvedUsername',
          password: 'myResolvedPassword',
          hosts: ['123.456.789.012:1234']
        };
        instance.connectionResolver.resolveConnection = sinon.stub().yieldsAsync(null, fakeConnectionInfo);
        var pool = getPoolStub(instance.config, true, null, {});
        pool.on = sinon.stub();
        pool.connect = sinon.stub().yieldsAsync(null, {});
        sinon.stub(helenus, 'ConnectionPool').returns(pool);
        instance.pools = {};

        // act
        instance.cql(cql, params, { consistency: consistency }, function () {
          // assert
          assert.strictEqual(pool.storeConfig.username, fakeConnectionInfo.username);
          assert.strictEqual(pool.storeConfig.password, fakeConnectionInfo.password);
          assert.deepEqual(pool.storeConfig.hosts, fakeConnectionInfo.hosts, 'hosts successfully updated');

          done();
        });
      });

      it('applies port remapping to resolved connection information if specified', function (done) {
        // arrange
        var cql = 'MyCqlStatement';
        var params = ['param1', 'param2', 'param3'];
        var consistency = helenus.ConsistencyLevel.ONE;
        instance = getResolverInstance({ config: { connectionResolverPath: '../../test/stubs/fake-resolver' } });
        instance.config.connectionResolverPortMap = {
          from: '1234',
          to: '2345'
        };
        instance.poolConfig.connectionResolverPortMap = instance.config.connectionResolverPortMap;
        var fakeConnectionInfo = {
          username: 'myResolvedUsername',
          password: 'myResolvedPassword',
          hosts: ['123.456.789.012:1234', '234.567.890.123']
        };
        instance.connectionResolver.resolveConnection = sinon.stub().yieldsAsync(null, fakeConnectionInfo);
        var pool = getPoolStub(instance.config, true, null, {});
        pool.on = sinon.stub();
        pool.connect = sinon.stub().yieldsAsync(null, {});
        sinon.stub(helenus, 'ConnectionPool').returns(pool);
        instance.pools = {};

        // act
        instance.cql(cql, params, { consistency: consistency }, function () {
          // assert
          assert.strictEqual(pool.storeConfig.username, fakeConnectionInfo.username);
          assert.strictEqual(pool.storeConfig.password, fakeConnectionInfo.password);
          assert.deepEqual(pool.storeConfig.hosts, ['123.456.789.012:2345', '234.567.890.123'], 'hosts were applied with remapped ports');

          done();
        });
      });

      it('logs and returns error if connection resolver throws error', function (done) {
        // arrange
        var cql = 'MyCqlStatement';
        var params = ['param1', 'param2', 'param3'];
        var consistency = helenus.ConsistencyLevel.ONE;
        instance = getResolverInstance({ connectionResolver: fakeResolver });
        fakeResolver.resolveConnection = sinon.stub().yieldsAsync(new Error('connection resolution failed'));
        var pool = getPoolStub(instance.config, true, null, {});
        pool.on = sinon.stub();
        pool.connect = sinon.stub().yieldsAsync(null, {});
        sinon.stub(helenus, 'ConnectionPool').returns(pool);
        instance.pools = {};
        var resolvedErrorHandler = sinon.stub();
        instance.on('connectionResolvedError', resolvedErrorHandler);

        // act
        instance.cql(cql, params, { consistency: consistency }, function (err, result) {
          // assert
          assert.instanceOf(err, Error);
          assert.isUndefined(result);
          assert.ok(logger.error.calledOnce, 'error log is called once');
          expect(resolvedErrorHandler).to.have.been.calledWithMatch(sinon.match.string, err);
          done();
        });
      });

      it('logs error and updates connection if connection resolver returns error AND data', function (done) {
        // arrange
        var cql = 'MyCqlStatement';
        var params = ['param1', 'param2', 'param3'];
        var consistency = helenus.ConsistencyLevel.ONE;
        instance = getResolverInstance({ connectionResolver: fakeResolver });
        var fakeConnectionInfo = {
          username: 'myResolvedUsername',
          password: 'myResolvedPassword',
          hosts: ['123.456.789.012:1234']
        };
        var resolutionError = new Error('connection resolution failed');
        fakeResolver.resolveConnection = sinon.stub().yieldsAsync(resolutionError, fakeConnectionInfo);
        var pool = getPoolStub(instance.config, true, null, {});
        pool.on = sinon.stub();
        pool.connect = sinon.stub().yieldsAsync(null, {});
        sinon.stub(helenus, 'ConnectionPool').returns(pool);
        instance.pools = {};
        var resolutionErrorHandler = sinon.stub();
        instance.on('connectionResolvedError', resolutionErrorHandler);

        // act
        instance.cql(cql, params, { consistency: consistency }, function (err, result) {
          // assert
          assert.isNull(err);
          assert.strictEqual(pool.storeConfig.username, fakeConnectionInfo.username, 'username successfully updated');
          assert.strictEqual(pool.storeConfig.password, fakeConnectionInfo.password, 'password successfully updated');
          assert.deepEqual(pool.storeConfig.hosts, fakeConnectionInfo.hosts, 'hosts successfully updated');
          assert.ok(logger.error.called, 'error log is called');
          expect(resolutionErrorHandler).to.have.been.calledWithMatch(sinon.match.string, resolutionError);
          done();
        });
      });

      it('returns data and logs error if connection resolver throws error on lazy fetch', function (done) {
        // arrange
        var cql = 'MyCqlStatement';
        var params = ['param1', 'param2', 'param3'];
        var consistency = helenus.ConsistencyLevel.ONE;
        instance = getResolverInstance({ connectionResolver: fakeResolver });
        var fakeConnectionInfo = {
          username: 'myResolvedUsername',
          password: 'myResolvedPassword',
          hosts: ['123.456.789.012:1234']
        };
        var fetchError = new Error('lazy fetch error');
        fakeResolver.resolveConnection = function (data, cb, lazyCb) {
          fakeResolver.on.getCall(1).args[1](fetchError);
          cb(null, fakeConnectionInfo);
        };
        var pool = getPoolStub(instance.config, true, null, {});
        pool.on = sinon.stub();
        pool.connect = sinon.stub().yieldsAsync(null, {});
        sinon.stub(helenus, 'ConnectionPool').returns(pool);
        instance.pools = {};
        var connectionOptionsErrorHandler = sinon.stub();
        instance.on('connectionOptionsError', connectionOptionsErrorHandler);

        // act
        instance.cql(cql, params, { consistency: consistency }, function (err, result) {
          // assert
          assert.strictEqual(pool.storeConfig.username, fakeConnectionInfo.username, 'username successfully updated');
          assert.strictEqual(pool.storeConfig.password, fakeConnectionInfo.password, 'password successfully updated');
          assert.deepEqual(pool.storeConfig.hosts, fakeConnectionInfo.hosts, 'hosts successfully updated');
          expect(connectionOptionsErrorHandler).to.have.been.calledWith(fetchError);
          done();
        });
      });

      it('returns data if connection resolver successfully performs a lazy fetch', function (done) {
        // arrange
        var cql = 'MyCqlStatement';
        var params = ['param1', 'param2', 'param3'];
        var consistency = helenus.ConsistencyLevel.ONE;
        instance = getResolverInstance({ connectionResolver: fakeResolver });
        var fakeConnectionInfo = {
          username: 'myResolvedUsername',
          password: 'myResolvedPassword',
          hosts: ['123.456.789.012:1234']
        };
        fakeResolver.resolveConnection = function (data, cb, lazyCb) {
          cb(null, fakeConnectionInfo);
          fakeResolver.on.getCall(1).args[1](null, { user: 'someOtherInfo', password: 'someOtherPassword' });
        };
        var pool = getPoolStub(instance.config, true, null, {});
        pool.on = sinon.stub();
        pool.connect = sinon.stub().yieldsAsync(null, {});
        sinon.stub(helenus, 'ConnectionPool').returns(pool);
        instance.pools = {};

        // act
        instance.cql(cql, params, { consistency: consistency }, function (err, result) {
          // assert
          assert.strictEqual(pool.storeConfig.username, fakeConnectionInfo.username, 'username successfully updated');
          assert.strictEqual(pool.storeConfig.password, fakeConnectionInfo.password, 'password successfully updated');
          assert.deepEqual(pool.storeConfig.hosts, fakeConnectionInfo.hosts, 'hosts successfully updated');
          assert.notOk(logger.warn.called, 'warn logger should not be called');
          done();
        });
      });
    });
  });

  describe('crud wrappers', function () {

    var instance;
    beforeEach(function () {
      instance = getDefaultInstance();
      sinon.stub(instance, 'execCql').yields(null, {});
    });

    afterEach(function () {
      if (instance.execCql.restore) {
        instance.execCql.restore();
      }
    });

    function validateWrapperCall(method, consistencyLevel) {
      describe('HelenusDriver#' + method + '()', function () {
        it('normalizes the parameter list if it is an array', function (done) {
          // arrange
          var dt = new Date();
          var buffer = new Buffer(4096);
          var hinted = { value: 'bar', hint: 1 };
          buffer.write('This is a string buffer', 'utf-8');
          var params = [ 1, 'myString', dt, [1, 2, 3, 4], { myObjectKey: 'value'}, buffer, hinted ];

          // act
          instance[method]('cql', params, {}, function () {
            var call = instance.execCql.getCall(0);
            var normalized = call.args[1];

            // assert
            assert.strictEqual(normalized[0], params[0], '1st parameter should be a number');
            assert.strictEqual(normalized[1], params[1], '2nd parameter should be a string');
            assert.strictEqual(normalized[2], dt.getTime(), '3rd parameter should be date converted to ticks');
            assert.strictEqual(normalized[3], '[1,2,3,4]', '4th parameter should be array converted to JSON');
            assert.strictEqual(normalized[4], '{"myObjectKey":"value"}', '5th parameter should be object converted to JSON');
            assert.strictEqual(normalized[5], buffer.toString('hex'), '6th parameter should be buffer converted to hex');
            assert.strictEqual(normalized[6], hinted.value, '7th parameter should be the hinted object value');

            done();
          });
        });

        it('leaves object parameter untouched', function (done) {
          // arrange
          var dt = new Date();
          var params = { foo: 'bar' };

          // act
          instance[method]('cql', params, {}, function () {
            var call = instance.execCql.getCall(0);
            var normalized = call.args[1];

            // assert
            assert.strictEqual(normalized, params, 'normalized params should match original');

            done();
          });
        });

        it('turns empty parameter into empty array', function (done) {
          // arrange
          var dt = new Date();
          var params = null;

          // act
          instance[method]('cql', params, {}, function () {
            var call = instance.execCql.getCall(0);
            var normalized = call.args[1];

            // assert
            assert.deepEqual(normalized, [], 'normalized params should be empty array');

            done();
          });
        });

        it('skips debug log if "suppressDebugLog" set to true', function (done) {
          // arrange
          var cql = 'SELECT * FROM users;';
          var params = [];
          var options = { suppressDebugLog: true };

          // act
          instance[method](cql, params, options, function () {
            var call = instance.execCql.getCall(0);

            // assert
            assert.notOk(instance.logger.debug.calledOnce, 'cql is logged');

            done();
          });
        });

        it('executes cql with default ConsistencyLevel.' + consistencyLevel + ' if consistency not provided.', function (done) {
          // arrange
          var cql = 'SELECT * FROM users;';
          var params = [];
          var options = {};

          // act
          instance[method](cql, params, options, function () {
            var call = instance.execCql.getCall(0);

            // assert
            assert.ok(instance.logger.debug.calledOnce, 'cql is logged');
            assert.equal(call.args[0], cql, 'cql should be passed through');
            assert.equal(call.args[1], params, 'params should be passed through');
            assert.isObject(call.args[2], 'options should be populated');
            assert.strictEqual(call.args[2].consistency, helenus.ConsistencyLevel[consistencyLevel], 'options.consistency should be ' + consistencyLevel);

            done();
          });
        });

        it('executes cql with default ConsistencyLevel.' + consistencyLevel + ' if no options are provided.', function (done) {
          // arrange
          var cql = 'SELECT * FROM users;';
          var params = [];
          var options = null;

          // act
          instance[method](cql, params, options, function () {
            var call = instance.execCql.getCall(0);

            // assert
            assert.equal(call.args[0], cql, 'cql should be passed through');
            assert.equal(call.args[1], params, 'params should be passed through');
            assert.isObject(call.args[2], 'options should be populated');
            assert.strictEqual(call.args[2].consistency, helenus.ConsistencyLevel[consistencyLevel], 'options.consistency should be ' + consistencyLevel);

            done();
          });
        });

        it('executes cql with default ConsistencyLevel.' + consistencyLevel + ' if options not provided.', function (done) {
          // arrange
          var cql = 'SELECT * FROM users;';
          var params = [];

          // act
          instance[method](cql, params, function () {
            var call = instance.execCql.getCall(0);

            // assert
            assert.equal(call.args[0], cql, 'cql should be passed through');
            assert.equal(call.args[1], params, 'params should be passed through');
            assert.isObject(call.args[2], 'options should be populated');
            assert.strictEqual(call.args[2].consistency, helenus.ConsistencyLevel[consistencyLevel], 'options.consistency should be ' + consistencyLevel);

            done();
          });
        });

        it('executes cql with provided consistency.', function (done) {
          // arrange
          var cql = 'SELECT * FROM users;';
          var params = [];
          var consistency = helenus.ConsistencyLevel.QUORUM;
          var options = { consistency: consistency };

          // act
          instance[method](cql, params, options, function () {
            var call = instance.execCql.getCall(0);

            // assert
            assert.equal(call.args[0], cql, 'cql should be passed through');
            assert.equal(call.args[1], params, 'params should be passed through');
            assert.isObject(call.args[2], 'options should be populated');
            assert.strictEqual(call.args[2].consistency, consistency, 'options.consistency should be passed through');

            done();
          });
        });
      });
    }

    validateWrapperCall('select', 'ONE');
    validateWrapperCall('insert', 'LOCAL_QUORUM');
    validateWrapperCall('update', 'LOCAL_QUORUM');
    validateWrapperCall('delete', 'LOCAL_QUORUM');
  });

  describe('HelenusDriver#beginQuery()', function () {

    var instance;
    beforeEach(function () {
      instance = getDefaultInstance();
      sinon.stub(instance, 'execCql').yields(null, {});
    });

    afterEach(function () {
      if (instance.execCql.restore) {
        instance.execCql.restore();
      }
    });

    function validateQueryCalls(asPromise) {
      it('#execute() executes cq ' +
          (asPromise ? 'with promise syntax' : 'with callback syntax'),
        function (done) {
          // arrange
          var cqlQuery = 'SELECT * FROM users WHERE name = ?;';

          // act
          var query = instance
            .beginQuery()
            .query(cqlQuery)
            .param('name', 'text');

          if (asPromise) {
            query
              .execute()
              .then(function (data) {
                asserts(done);
              });
          }
          else {
            query.execute(function () {
              asserts(done);
            });
          }

          function asserts(done) {
            var call = instance.execCql.getCall(0);

            // assert
            assert.equal(call.args[0], cqlQuery, 'cql should be passed through');
            assert.equal(call.args[1], query.context.params, 'params should be passed through');
            assert.equal(call.args[2], query.context.options, 'options should be passed through');

            done();
          }

        });
    }

    validateQueryCalls(false);
    validateQueryCalls(true);

  });

  describe('HelenusDriver#namedQuery()', function () {

    var instance = getNamedQueryInstance();
    beforeEach(function () {
      sinon.stub(instance, 'execCql').yields(null, {});
    });

    afterEach(function () {
      if (instance.execCql.restore) {
        instance.execCql.restore();
      }
    });

    function getNamedQueryInstance() {
      var config = getDefaultConfig();
      config.queryDirectory = path.join(__dirname, '../../stubs/cql');
      var instance = new Driver({
        config: config
      });
      return instance;
    }

    it('executes the CQL specified by the named query', function (done) {
      // arrange
      var queryName = 'myFakeCql';
      var params = [];
      var consistency = helenus.ConsistencyLevel.ONE;
      var pool = getPoolStub(instance.config, true, null, {});
      instance.pools = { default: pool };

      // act
      instance.namedQuery(queryName, params, { consistency: consistency }, function (error, returnData) {
        var call = instance.execCql.getCall(0);

        // assert
        assert.strictEqual(call.args[0], instance.queryCache.fileCache[queryName], 'cql should be read from query cache');
        assert.deepEqual(call.args[1], params, 'params should be passed through');

        done();
      });
    });

    it('allows callback to be optional to support fire-and-forget scenarios', function (done) {
      // arrange
      var queryName = 'myFakeCql';
      var params = [];
      var consistency = helenus.ConsistencyLevel.ONE;
      var pool = getPoolStub(instance.config, true, null, {});
      instance.pools = { default: pool };

      // act/assert
      expect(function () {
        instance.namedQuery(queryName, params, { consistency: consistency });
      }).not.to.throw(Error);

      done();
    });

    it('yields error if named query does not exist', function (done) {
      // arrange
      var queryName = 'idontexist';
      var consistency = helenus.ConsistencyLevel.ONE;

      // act
      instance.namedQuery(queryName, [], function (error, returnData) {
        // assert
        assert.instanceOf(error, Error, 'error is populated');
        assert.isUndefined(returnData, 'returnData not defined');

        done();
      });
    });

    it('throws error if queryDirectory not provided in constructor', function (done) {
      // arrange
      var defInstance = getDefaultInstance();
      var queryName = 'myFakeCql';

      // act
      expect(function () {
        defInstance.namedQuery(queryName, [], {}, sinon.stub());
      }).to.throw(Error);

      done();
    });

  });
});<|MERGE_RESOLUTION|>--- conflicted
+++ resolved
@@ -625,22 +625,13 @@
           get: sinon.stub()
         }
       ];
-<<<<<<< HEAD
       data[0].get.withArgs('field1').returns({ value: 'value1' });
       data[0].get.withArgs('field2').returns({ value: 2 });
       data[0].get.withArgs('field3').returns({ value: '{ "subField1": "blah" }' });
       data[0].get.withArgs('field4').returns({ value: '[ 4, 3, 2, 1]' });
       data[0].get.withArgs('field5').returns({ value: '{ some invalid json }' });
-      data[0].get.withArgs('field6').returns({ value: '{ "jsonThat": "iDontWantToParse" }' });
-=======
-      data[0].get.withArgs("field1").returns({ value: "value1" });
-      data[0].get.withArgs("field2").returns({ value: 2 });
-      data[0].get.withArgs("field3").returns({ value: "{ \"subField1\": \"blah\" }" });
-      data[0].get.withArgs("field4").returns({ value: "[ 4, 3, 2, 1]" });
-      data[0].get.withArgs("field5").returns({ value: "{ some invalid json }" });
-      data[0].get.withArgs("field6").returns({ value: false });
-      data[0].get.withArgs("field7").returns({ value: "{ \"jsonThat\": \"iDontWantToParse\" }" });
->>>>>>> cc450a7e
+      data[0].get.withArgs('field6').returns({ value: false });
+      data[0].get.withArgs('field7').returns({ value: '{ "jsonThat": "iDontWantToParse" }' });
 
       var pool = getPoolStub(instance.config, true, err, data);
       instance.pools = { default: pool };
@@ -661,7 +652,6 @@
         var call = pool.cql.getCall(0);
 
         // assert
-<<<<<<< HEAD
         assert.strictEqual(call.args[0], cql, 'cql should be passed through');
         assert.deepEqual(call.args[1], params, 'params should be passed through');
         assert.isNull(error, 'error should be null');
@@ -670,19 +660,8 @@
         assert.deepEqual(returnData[0].field3, { subField1: 'blah' }, 'third field should be an object');
         assert.deepEqual(returnData[0].field4, [ 4, 3, 2, 1], 'fourth field should be an array');
         assert.deepEqual(returnData[0].field5, '{ some invalid json }', 'fifth field should be a string');
-        assert.deepEqual(returnData[0].field6, '{ "jsonThat": "iDontWantToParse" }', 'sixth field should be a string');
-=======
-        assert.strictEqual(call.args[0], cql, "cql should be passed through");
-        assert.deepEqual(call.args[1], params, "params should be passed through");
-        assert.isNull(error, "error should be null");
-        assert.strictEqual(returnData[0].field1, "value1", "first field should be a string");
-        assert.strictEqual(returnData[0].field2, 2, "second field should be a number");
-        assert.deepEqual(returnData[0].field3, { subField1: 'blah' }, "third field should be an object");
-        assert.deepEqual(returnData[0].field4, [ 4, 3, 2, 1], "fourth field should be an array");
-        assert.deepEqual(returnData[0].field5, "{ some invalid json }", "fifth field should be a string");
-        assert.strictEqual(returnData[0].field6, false, "sixth field should be false");
-        assert.deepEqual(returnData[0].field7, "{ \"jsonThat\": \"iDontWantToParse\" }", "seventh field should be a string");
->>>>>>> cc450a7e
+        assert.strictEqual(returnData[0].field6, false, 'sixth field should be false');
+        assert.deepEqual(returnData[0].field7, '{ "jsonThat": "iDontWantToParse" }', 'seventh field should be a string');
 
         done();
       });
